package snakeLoggerFile

import (
	"errors"
	"fmt"
	"log"
	"os"
	"strings"
	"time"
)

var writeChan chan LogData

// SnakeLoggerLevel defines the levels
type SnakeLoggerLevel uint8

const (
	// DebugLevel tracks minor steps in code
	DebugLevel SnakeLoggerLevel = iota
	// InfoLevel tracks major steps in code
	InfoLevel
	// WarnLevel for things that should not be happening, but we can recover
	WarnLevel
	// ErrorLevel are major issues that are breaking functionality
	ErrorLevel
	// ReportLevel for logs that go to splunk for reports
	ReportLevel
	// NullLevel is for null loggers for testing
	NullLevel
)

var levelMap = map[SnakeLoggerLevel]string{
	DebugLevel:  "debug",
	InfoLevel:   "info",
	WarnLevel:   "warn",
	ErrorLevel:  "error",
	NullLevel:   "null",
	ReportLevel: "report",
}

// LogData is the format for a log
type LogData struct {
	ID            string
	Sev           string
	Msg           string
	Timestamp     string
	UnixTimeStamp int64
	Turn          int
	Function      string
	SnakeName     string
}

// SnakeLogger is a custom logger for tracking battlesnakes
type SnakeLogger struct {
	level       SnakeLoggerLevel
	isNull      bool
	id          string
	currentFunc string
	currentTurn int
	name        string
}

func (s *SnakeLogger) updateLogLevel(l SnakeLoggerLevel) {
	s.level = l
}

func (s *SnakeLogger) UpdateID(newid string) {
	s.id = newid
}

func (s *SnakeLogger) UpdateFunc(f string) {
	s.currentFunc = f
}

func (s *SnakeLogger) ResetFunc() {
	s.currentFunc = ""
}

func (s *SnakeLogger) UpdateTurn(t int) {
	s.currentTurn = t
}

// parseLog builds a struct for the log
//   then puts that struct on a channel for the file writer
func (s *SnakeLogger) parseLog(level SnakeLoggerLevel, msg string, t time.Time) {
	var thisLog LogData

	if s.level > level {
		return
	}

	timestamp := t.Format("2006-01-02T15:04:05.000000000")
	unixstamp := t.UnixNano()

	thisLog = LogData{
		Msg:           msg,
		Timestamp:     timestamp,
		UnixTimeStamp: unixstamp,
		ID:            s.id,
		Sev:           levelMap[level],
		Turn:          s.currentTurn,
		Function:      s.currentFunc,
		SnakeName:     s.name,
	}

	// add in ability to write to generic log from anywhere
	// start the message with GENERIC
	if strings.HasPrefix(msg, "GENERIC") {
		thisLog.Msg = msg[8:]
		thisLog.ID = ""
	}
	writeChan <- thisLog

}

func (s *SnakeLogger) Debugf(format string, v ...interface{}) {
	now := time.Now()
	msg := fmt.Sprintf(format, v...)
	go s.parseLog(DebugLevel, msg, now)

}

func (s *SnakeLogger) Infof(format string, v ...interface{}) {
	now := time.Now()
	msg := fmt.Sprintf(format, v...)
	go s.parseLog(InfoLevel, msg, now)
}

func (s *SnakeLogger) Errorf(format string, v ...interface{}) {
	now := time.Now()
	msg := fmt.Sprintf(format, v...)
	go s.parseLog(ErrorLevel, msg, now)
}

func (s *SnakeLogger) Debug(m string) {
	now := time.Now()
	go s.parseLog(DebugLevel, m, now)
}

func (s *SnakeLogger) Info(m string) {
	now := time.Now()
	go s.parseLog(InfoLevel, m, now)
}

func (s *SnakeLogger) Error(m string) {
	now := time.Now()
	go s.parseLog(ErrorLevel, m, now)
}

//NewLogger returns a new copy of the local logger
func NewLogger(level string, index uint64) *SnakeLogger {

	s := SnakeLogger{
		level: InfoLevel,
		id:    "",
	}
	for l, v := range levelMap {
		if v == level {
			s.level = l
			break
		}
	}
	return &s
}

<<<<<<< HEAD
// writeJSONToFile listens on a channel for log data and writes it to a file
func writeJSONToFile(c chan LogData) {
	// make sure path is setup
	// find home directory, since I am running this on similar linux systems, this should be all we need
	var (
		dir      string
		basedir  string
		filename string
		err      error
	)
	dir = os.Getenv("HOME")
	if dir == "" {
		fmt.Println("cannot get home dir, sending to tmp")
		dir = "/tmp"
	}
	basedir = dir + "/battlesnakeJSON"
	filename = basedir + "/battlesnake.json"
	err = os.Mkdir(basedir, 0755)
	if err != nil {
		if !errors.Is(err, os.ErrExist) {
			fmt.Println("I don't understand this error: ", err)
		}
	}

	for m := range c {
		var jsoncontent []byte
		jsoncontent, err = json.Marshal(m)
		if err != nil {
			fmt.Println(err)
			break
		}
		jsoncontent = append(jsoncontent, '\n')

		f, err := os.OpenFile(filename, os.O_APPEND|os.O_CREATE|os.O_WRONLY, 0644)
		if err != nil {
			fmt.Println(err)
			break

		}
		if _, err := f.Write(jsoncontent); err != nil {
			fmt.Println(err)
			break
		}
		cerr := f.Close()
		if cerr != nil {
			fmt.Println(cerr)
		}

	}
=======
func (s *SnakeLogger) UpdateName(n string) {
	s.name = n
>>>>>>> 8fc7ebac
}

// writeChan listens on a channel for log data and writes it to a file
// this is the only place that should listen to a channel and writes to files, so it should
// be thread safe
// filename is based on supplied snake name (on the logger)
// this way each snake has its own file
// this is different than how it was working before (one file per game)
// since this will be read by splunk, we don't need new files
func writeToFile(c chan LogData) {
	// make sure path is setup
	// find home directory, since I am running this on similar linux systems, this should be all we need
	var (
		dir      string
		basedir  string
		filename string
		err      error
	)
	dir = os.Getenv("HOME")
	if dir == "" {
		fmt.Println("cannot get home dir, sending to tmp")
		dir = "/tmp"
	}
	basedir = dir + "/battlesnakeLogs/"
	err = os.Mkdir(basedir, 0755)
	if err != nil {
		if !errors.Is(err, os.ErrExist) {
			fmt.Println("I don't understand this error: ", err)
		}
	}

	for m := range c {
		if m.SnakeName == "" {
			filename = basedir + "generic.log"
		} else {
			filename = fmt.Sprintf("%s.log", basedir, m.SnakeName)
		}
		f, err := os.OpenFile(filename, os.O_APPEND|os.O_CREATE|os.O_WRONLY, 0644)
		if err != nil {
			log.Fatal(err)
		}

		if _, err := f.Write(m.Bytes()); err != nil {
			fmt.Println(err)
			break
		}
		cerr := f.Close()
		if cerr != nil {
			fmt.Println(cerr)
		}

	}
}

// String returns a nice clean string for the log
func (l LogData) String() string {
	res := fmt.Sprintf("%s %s (%v) <%s> [%s] %s \n", l.Timestamp, l.ID, l.Turn, l.Function, l.Sev, l.Msg)
	return res
}

// Bytes returns a string representation, but in bytes
func (l LogData) Bytes() []byte {
	return []byte(l.String())
}

func init() {
	writeChan = make(chan LogData)
	go writeToFile(writeChan)

}<|MERGE_RESOLUTION|>--- conflicted
+++ resolved
@@ -163,60 +163,8 @@
 	return &s
 }
 
-<<<<<<< HEAD
-// writeJSONToFile listens on a channel for log data and writes it to a file
-func writeJSONToFile(c chan LogData) {
-	// make sure path is setup
-	// find home directory, since I am running this on similar linux systems, this should be all we need
-	var (
-		dir      string
-		basedir  string
-		filename string
-		err      error
-	)
-	dir = os.Getenv("HOME")
-	if dir == "" {
-		fmt.Println("cannot get home dir, sending to tmp")
-		dir = "/tmp"
-	}
-	basedir = dir + "/battlesnakeJSON"
-	filename = basedir + "/battlesnake.json"
-	err = os.Mkdir(basedir, 0755)
-	if err != nil {
-		if !errors.Is(err, os.ErrExist) {
-			fmt.Println("I don't understand this error: ", err)
-		}
-	}
-
-	for m := range c {
-		var jsoncontent []byte
-		jsoncontent, err = json.Marshal(m)
-		if err != nil {
-			fmt.Println(err)
-			break
-		}
-		jsoncontent = append(jsoncontent, '\n')
-
-		f, err := os.OpenFile(filename, os.O_APPEND|os.O_CREATE|os.O_WRONLY, 0644)
-		if err != nil {
-			fmt.Println(err)
-			break
-
-		}
-		if _, err := f.Write(jsoncontent); err != nil {
-			fmt.Println(err)
-			break
-		}
-		cerr := f.Close()
-		if cerr != nil {
-			fmt.Println(cerr)
-		}
-
-	}
-=======
 func (s *SnakeLogger) UpdateName(n string) {
 	s.name = n
->>>>>>> 8fc7ebac
 }
 
 // writeChan listens on a channel for log data and writes it to a file
